--- conflicted
+++ resolved
@@ -128,12 +128,8 @@
 		if (servletResponse.getCharacterEncoding() == null) { // only set if not set
 			servletResponse.setCharacterEncoding("UTF-8");
 		}
-<<<<<<< HEAD
-
-=======
-		
+
 		String servletResponseContentEncoding = getResponseContentEncoding(context);
->>>>>>> 33113bec
 		OutputStream outStream = servletResponse.getOutputStream();
 		InputStream is = null;
 		try {
@@ -157,16 +153,12 @@
 					}
 				}
 			}
-<<<<<<< HEAD
+			if (servletResponseContentEncoding != null) {
+				servletResponse.setHeader(ZuulHeaders.CONTENT_ENCODING,
+						servletResponseContentEncoding);
+			}
 
 			if (is != null) {
-=======
-			if(servletResponseContentEncoding != null) {
-				servletResponse.setHeader(ZuulHeaders.CONTENT_ENCODING, servletResponseContentEncoding);
-			}
-			
-			if (is!=null) {
->>>>>>> 33113bec
 				writeResponse(is, outStream);
 			}
 		}
@@ -243,23 +235,19 @@
 		return requestEncoding != null
 				&& HTTPRequestUtils.getInstance().isGzipped(requestEncoding);
 	}
-<<<<<<< HEAD
-
-=======
-	
+
 	private String getResponseContentEncoding(RequestContext context) {
 		List<Pair<String, String>> zuulResponseHeaders = context.getZuulResponseHeaders();
 		if (zuulResponseHeaders != null) {
 			for (Pair<String, String> it : zuulResponseHeaders) {
-				if(ZuulHeaders.CONTENT_ENCODING.equalsIgnoreCase(it.first())) {
+				if (ZuulHeaders.CONTENT_ENCODING.equalsIgnoreCase(it.first())) {
 					return it.second();
 				}
 			}
 		}
 		return null;
 	}
-	
->>>>>>> 33113bec
+
 	private void writeResponse(InputStream zin, OutputStream out) throws Exception {
 		byte[] bytes = buffers.get();
 		int bytesRead = -1;
@@ -285,7 +273,7 @@
 		List<Pair<String, String>> zuulResponseHeaders = context.getZuulResponseHeaders();
 		if (zuulResponseHeaders != null) {
 			for (Pair<String, String> it : zuulResponseHeaders) {
-				if(! ZuulHeaders.CONTENT_ENCODING.equalsIgnoreCase(it.first())) {
+				if (!ZuulHeaders.CONTENT_ENCODING.equalsIgnoreCase(it.first())) {
 					servletResponse.addHeader(it.first(), it.second());
 				}
 			}
