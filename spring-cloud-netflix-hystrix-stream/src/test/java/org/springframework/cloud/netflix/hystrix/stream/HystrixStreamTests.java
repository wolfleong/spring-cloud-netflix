/*
 * Copyright 2013-2017 the original author or authors.
 *
 * Licensed under the Apache License, Version 2.0 (the "License");
 * you may not use this file except in compliance with the License.
 * You may obtain a copy of the License at
 *
 *      http://www.apache.org/licenses/LICENSE-2.0
 *
 * Unless required by applicable law or agreed to in writing, software
 * distributed under the License is distributed on an "AS IS" BASIS,
 * WITHOUT WARRANTIES OR CONDITIONS OF ANY KIND, either express or implied.
 * See the License for the specific language governing permissions and
 * limitations under the License.
 */

package org.springframework.cloud.netflix.hystrix.stream;

import com.fasterxml.jackson.databind.JsonNode;
import com.fasterxml.jackson.databind.ObjectMapper;
import com.netflix.hystrix.contrib.javanica.annotation.HystrixCommand;

import org.junit.Test;
import org.junit.runner.RunWith;

import org.springframework.beans.factory.annotation.Autowired;
import org.springframework.beans.factory.annotation.Qualifier;
import org.springframework.boot.autoconfigure.EnableAutoConfiguration;
import org.springframework.boot.test.context.SpringBootTest;
import org.springframework.boot.test.context.SpringBootTest.WebEnvironment;
import org.springframework.cloud.client.ServiceInstance;
import org.springframework.cloud.client.circuitbreaker.EnableCircuitBreaker;
import org.springframework.cloud.client.discovery.DiscoveryClient;
import org.springframework.cloud.stream.test.binder.MessageCollector;
import org.springframework.context.annotation.Configuration;
import org.springframework.messaging.Message;
import org.springframework.messaging.MessageChannel;
import org.springframework.test.annotation.DirtiesContext;
import org.springframework.test.context.junit4.SpringJUnit4ClassRunner;
import org.springframework.web.bind.annotation.RequestMapping;
import org.springframework.web.bind.annotation.RestController;

import static org.assertj.core.api.Assertions.assertThat;

/**
 * @author Spencer Gibb
 */
@RunWith(SpringJUnit4ClassRunner.class)
@SpringBootTest(classes = HystrixStreamTests.Application.class, webEnvironment = WebEnvironment.RANDOM_PORT,
		properties = { "spring.jmx.enabled=true", "spring.application.name=mytestapp" })
@DirtiesContext
public class HystrixStreamTests {

	@Autowired
	private HystrixStreamTask task;

	@Autowired
	private Application application;

	@Autowired
	private DiscoveryClient discoveryClient;

	@Autowired
	private ObjectMapper mapper;

	@Autowired
	private MessageCollector collector;

	@Autowired
	@Qualifier(HystrixStreamClient.OUTPUT)
	private MessageChannel output;

	@EnableAutoConfiguration
	@EnableCircuitBreaker
	@RestController
	@Configuration
	public static class Application {

		@HystrixCommand
		@RequestMapping("/")
		public String hello() {
			return "Hello World";
		}
	}

	@Test
	public void contextLoads() throws Exception {
		this.application.hello();
<<<<<<< HEAD
		//It is important that local service instance resolves for metrics
		//origin details to be populated
=======
		// It is important that local service instance resolves for metrics
		// origin details to be populated
>>>>>>> 9d1eed6a
		ServiceInstance localServiceInstance = discoveryClient.getLocalServiceInstance();
		assertThat(localServiceInstance).isNotNull();
		assertThat(localServiceInstance.getServiceId()).isEqualTo("mytestapp");
		this.task.gatherMetrics();
		Message<?> message = this.collector.forChannel(output).take();
		assertThat(message.getPayload()).isInstanceOf(String.class);
		JsonNode tree = mapper.readTree((String) message.getPayload());
		assertThat(tree.hasNonNull("origin"));
		assertThat(tree.hasNonNull("data"));
	}

}<|MERGE_RESOLUTION|>--- conflicted
+++ resolved
@@ -86,13 +86,8 @@
 	@Test
 	public void contextLoads() throws Exception {
 		this.application.hello();
-<<<<<<< HEAD
 		//It is important that local service instance resolves for metrics
 		//origin details to be populated
-=======
-		// It is important that local service instance resolves for metrics
-		// origin details to be populated
->>>>>>> 9d1eed6a
 		ServiceInstance localServiceInstance = discoveryClient.getLocalServiceInstance();
 		assertThat(localServiceInstance).isNotNull();
 		assertThat(localServiceInstance.getServiceId()).isEqualTo("mytestapp");
